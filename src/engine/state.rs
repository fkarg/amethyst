//! Utilities for game state management.

use super::timing::Duration;

/// Types of state transitions.
pub enum Trans {
    None,
    Pop,
    Push(Box<State>),
    Switch(Box<State>),
    Quit,
}

/// A trait which defines game states that can be used by the state machine.
pub trait State {
    /// Executed when the game state begins.
    fn on_start(&mut self) {}

    /// Executed when the game state exits.
    fn on_stop(&mut self) {}

    /// Executed when a different game state is pushed onto the stack.
    fn on_pause(&mut self) {}

    /// Executed when the application returns to this game state once again.
    fn on_resume(&mut self) {}

    /// Executed on every frame before updating, for use in reacting to events.
    // TODO: Replace i32 with an actual Event type of some kind.
    fn handle_events(&mut self, _events: &Vec<i32>) {}

    /// Executed repeatedly at stable, predictable intervals (1/60th of a second
    /// by default).
<<<<<<< HEAD
    fn fixed_update(&mut self, _delta: Duration) -> Trans { Trans::None }

    /// Executed on every frame immediately, as fast as the engine will allow.
    fn update(&mut self, _delta: Duration) -> Trans { Trans::Pop }
=======
    fn fixed_update(&mut self, _delta_time: Duration) {}

    /// Executed on every frame immediately, as fast as the engine will allow.
    fn update(&mut self, _delta_time: Duration) {}
>>>>>>> d4ac93ac
}

/// A simple stack-based state machine.
pub struct StateMachine {
    running: bool,
    state_stack: Vec<Box<State>>,
}

impl StateMachine {
    pub fn new<T: 'static>(initial_state: T) -> StateMachine
        where T: State
    {
        StateMachine {
            running: false,
            state_stack: vec![Box::new(initial_state)],
        }
    }

    /// Retrieves the currently active state.
    pub fn current(&mut self) -> Option<&mut Box<State>> {
        self.state_stack.last_mut()
    }

    /// Initializes the state machine.
    pub fn start(&mut self) {
        if !self.running {
            self.current().unwrap().on_start();
            self.running = true;
        }
    }

    /// Passes a vector of events to the active state to handle.
    // TODO: Replace i32 with an actual Event type of some kind.
    pub fn handle_events(&mut self, events: &Vec<i32>) {
        if self.running {
            if let Some(state) = self.current() {
                state.handle_events(events);
            }
        }
    }

    /// Updates the currently active state at a steady, fixed interval.
    pub fn fixed_update(&mut self, delta_time: Duration) {
        if self.running {
<<<<<<< HEAD
            let mut trans = Trans::None;
            if let Some(state) = self.state_stack.last_mut() {
                trans = state.fixed_update(delta_time);
            }
            self.transition(trans);
=======
            if let Some(state) = self.current() {
                state.fixed_update(delta_time);
            }
>>>>>>> d4ac93ac
        }
    }

    /// Updates the currently active state immediately.
    pub fn update(&mut self, delta_time: Duration) {
        if self.running {
<<<<<<< HEAD
            let mut trans = Trans::None;
            if let Some(state) = self.state_stack.last_mut() {
                trans = state.update(delta_time);
            }
            self.transition(trans);
        }
    }

    /// Performs a state transition, if requested by either update() or
    /// fixed_update().
    fn transition(&mut self, request: Trans) {
        if self.running {
            match request {
                Trans::None => (),
                Trans::Pop => self.pop(),
                Trans::Push(state) => self.push(state),
                Trans::Switch(state) => self.switch(state),
                Trans::Quit => self.stop(),
            }
=======
            if let Some(state) = self.current() {
                state.update(delta_time);
            }
>>>>>>> d4ac93ac
        }
    }

    /// Sets the currently active state.
    pub fn switch<T: 'static>(&mut self, state: T)
        where T: State
    {
        if self.running {
            if !self.state_stack.is_empty() {
                self.current().unwrap().on_stop();
                self.state_stack.pop();
            }

            self.state_stack.push(Box::new(state));
            self.current().unwrap().on_start();
        }
    }

    /// Pauses the active state (if any) and pushes a new state onto the state
    /// stack.
    pub fn push<T: 'static>(&mut self, state: T)
        where T: State
    {
        if self.running {
            if let Some(state) = self.current() {
                state.on_pause();
            }

            self.state_stack.push(Box::new(state));
            self.current().unwrap().on_start();
        }
    }

    /// Stops and removes the active state and un-pauses the next state on the
    /// stack (if any).
    pub fn pop(&mut self) {
        if self.running {
            if !self.state_stack.is_empty() {
                self.current().unwrap().on_stop();
                self.state_stack.pop();
            }

            if let Some(state) = self.current() {
                state.on_resume();
            }
        }
    }

    /// Shuts the state machine down.
    pub fn stop(&mut self) {
        if self.running {
            for state in self.state_stack.iter_mut() {
                state.on_stop();
            }

            self.running = false;
        }
    }
}<|MERGE_RESOLUTION|>--- conflicted
+++ resolved
@@ -31,17 +31,10 @@
 
     /// Executed repeatedly at stable, predictable intervals (1/60th of a second
     /// by default).
-<<<<<<< HEAD
     fn fixed_update(&mut self, _delta: Duration) -> Trans { Trans::None }
 
     /// Executed on every frame immediately, as fast as the engine will allow.
     fn update(&mut self, _delta: Duration) -> Trans { Trans::Pop }
-=======
-    fn fixed_update(&mut self, _delta_time: Duration) {}
-
-    /// Executed on every frame immediately, as fast as the engine will allow.
-    fn update(&mut self, _delta_time: Duration) {}
->>>>>>> d4ac93ac
 }
 
 /// A simple stack-based state machine.
@@ -86,24 +79,17 @@
     /// Updates the currently active state at a steady, fixed interval.
     pub fn fixed_update(&mut self, delta_time: Duration) {
         if self.running {
-<<<<<<< HEAD
             let mut trans = Trans::None;
             if let Some(state) = self.state_stack.last_mut() {
                 trans = state.fixed_update(delta_time);
             }
             self.transition(trans);
-=======
-            if let Some(state) = self.current() {
-                state.fixed_update(delta_time);
-            }
->>>>>>> d4ac93ac
         }
     }
 
     /// Updates the currently active state immediately.
     pub fn update(&mut self, delta_time: Duration) {
         if self.running {
-<<<<<<< HEAD
             let mut trans = Trans::None;
             if let Some(state) = self.state_stack.last_mut() {
                 trans = state.update(delta_time);
@@ -123,11 +109,6 @@
                 Trans::Switch(state) => self.switch(state),
                 Trans::Quit => self.stop(),
             }
-=======
-            if let Some(state) = self.current() {
-                state.update(delta_time);
-            }
->>>>>>> d4ac93ac
         }
     }
 
