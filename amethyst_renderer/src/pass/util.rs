use std::mem;

use gfx_core::state::{Blend, ColorMask};
use glsl_layout::*;
use log::error;

#[cfg(feature = "profiler")]
use thread_profiler::profile_scope;

use amethyst_assets::AssetStorage;
use amethyst_core::{
<<<<<<< HEAD
    ecs::prelude::{Join, Read, ReadStorage},
    math::Matrix4,
=======
    nalgebra::{Matrix4, Orthographic3},
    specs::prelude::{Join, Read, ReadStorage},
>>>>>>> 8b3cc9a5
    GlobalTransform,
};

use crate::{
    cam::{ActiveCamera, Camera},
    mesh::Mesh,
    mtl::{Material, MaterialDefaults, TextureOffset},
    pass::set_skinning_buffers,
    pipe::{DepthMode, Effect, EffectBuilder},
    resources::ScreenDimensions,
    screen_space::ScreenSpaceSettings,
    skinning::JointTransforms,
    tex::Texture,
    types::Encoder,
    vertex::Attributes,
    Rgba,
};

pub(crate) enum TextureType {
    Albedo,
    Emission,
    Normal,
    Metallic,
    Roughness,
    AmbientOcclusion,
    Caveat,
}

#[repr(C, align(16))]
#[derive(Clone, Copy, Debug, Uniform)]
pub(crate) struct ViewArgs {
    proj: mat4,
    view: mat4,
}

#[repr(C, align(16))]
#[derive(Clone, Copy, Debug, Uniform)]
pub(crate) struct VertexArgs {
    proj: mat4,
    view: mat4,
    model: mat4,
    rgba: vec4,
}

#[repr(C, align(16))]
#[derive(Clone, Copy, Debug, Uniform)]
pub(crate) struct TextureOffsetPod {
    pub u_offset: vec2,
    pub v_offset: vec2,
}

impl TextureOffsetPod {
    pub(crate) fn from_offset(offset: &TextureOffset) -> Self {
        TextureOffsetPod {
            u_offset: [offset.u.0, offset.u.1].into(),
            v_offset: [offset.v.0, offset.v.1].into(),
        }
    }
}

pub(crate) fn set_attribute_buffers(
    effect: &mut Effect,
    mesh: &Mesh,
    attributes: &[Attributes<'static>],
) -> bool {
    #[cfg(feature = "profiler")]
    profile_scope!("render_setattributebuffers");
    for attr in attributes.iter() {
        match mesh.buffer(attr) {
            Some(vbuf) => effect.data.vertex_bufs.push(vbuf.clone()),
            None => {
                error!(
                    "Required vertex attribute buffer with format {:?} missing in mesh",
                    attr
                );
                return false;
            }
        }
    }
    true
}

pub(crate) fn add_texture(effect: &mut Effect, texture: &Texture) {
    effect.data.textures.push(texture.view().clone());
    effect.data.samplers.push(texture.sampler().clone());
}

pub(crate) fn setup_textures(builder: &mut EffectBuilder<'_>, types: &[TextureType]) {
    use self::TextureType::*;

    #[cfg(feature = "profiler")]
    profile_scope!("render_setuptextures");

    for ty in types {
        match *ty {
            Albedo => builder.with_texture("albedo"),
            Emission => builder.with_texture("emission"),
            Normal => builder.with_texture("normal"),
            Metallic => builder.with_texture("metallic"),
            Roughness => builder.with_texture("roughness"),
            AmbientOcclusion => builder.with_texture("ambient_occlusion"),
            Caveat => builder.with_texture("caveat"),
        };
    }
    setup_texture_offsets(builder, types);
}

pub(crate) fn add_textures(
    effect: &mut Effect,
    encoder: &mut Encoder,
    storage: &AssetStorage<Texture>,
    material: &Material,
    default: &Material,
    types: &[TextureType],
) {
    use self::TextureType::*;

    for ty in types {
        let texture = match *ty {
            Albedo => storage
                .get(&material.albedo)
                .or_else(|| storage.get(&default.albedo)),
            Emission => storage
                .get(&material.emission)
                .or_else(|| storage.get(&default.emission)),
            Normal => storage
                .get(&material.normal)
                .or_else(|| storage.get(&default.normal)),
            Metallic => storage
                .get(&material.metallic)
                .or_else(|| storage.get(&default.metallic)),
            Roughness => storage
                .get(&material.roughness)
                .or_else(|| storage.get(&default.roughness)),
            AmbientOcclusion => storage
                .get(&material.ambient_occlusion)
                .or_else(|| storage.get(&default.ambient_occlusion)),
            Caveat => storage
                .get(&material.caveat)
                .or_else(|| storage.get(&default.caveat)),
        };
        add_texture(effect, texture.expect("Texture missing in asset storage"));
    }
    set_texture_offsets(effect, encoder, material, types);
}

pub(crate) fn setup_texture_offsets(builder: &mut EffectBuilder<'_>, types: &[TextureType]) {
    use self::TextureType::*;

    #[cfg(feature = "profiler")]
    profile_scope!("render_setuptextureoffsets");

    for ty in types {
        match *ty {
            Albedo => builder.with_raw_constant_buffer(
                "AlbedoOffset",
                mem::size_of::<<TextureOffsetPod as Uniform>::Std140>(),
                1,
            ),
            Emission => builder.with_raw_constant_buffer(
                "EmissionOffset",
                mem::size_of::<<TextureOffsetPod as Uniform>::Std140>(),
                1,
            ),
            Normal => builder.with_raw_constant_buffer(
                "NormalOffset",
                mem::size_of::<<TextureOffsetPod as Uniform>::Std140>(),
                1,
            ),
            Metallic => builder.with_raw_constant_buffer(
                "MetallicOffset",
                mem::size_of::<<TextureOffsetPod as Uniform>::Std140>(),
                1,
            ),
            Roughness => builder.with_raw_constant_buffer(
                "RoughnessOffset",
                mem::size_of::<<TextureOffsetPod as Uniform>::Std140>(),
                1,
            ),
            AmbientOcclusion => builder.with_raw_constant_buffer(
                "AmbientOcclusionOffset",
                mem::size_of::<<TextureOffsetPod as Uniform>::Std140>(),
                1,
            ),
            Caveat => builder.with_raw_constant_buffer(
                "CaveatOffset",
                mem::size_of::<<TextureOffsetPod as Uniform>::Std140>(),
                1,
            ),
        };
    }
}

pub(crate) fn set_texture_offsets(
    effect: &mut Effect,
    encoder: &mut Encoder,
    material: &Material,
    types: &[TextureType],
) {
    use self::TextureType::*;

    for ty in types {
        match *ty {
            Albedo => effect.update_constant_buffer(
                "AlbedoOffset",
                &TextureOffsetPod::from_offset(&material.albedo_offset).std140(),
                encoder,
            ),
            Emission => effect.update_constant_buffer(
                "EmissionOffset",
                &TextureOffsetPod::from_offset(&material.emission_offset).std140(),
                encoder,
            ),
            Normal => effect.update_constant_buffer(
                "NormalOffset",
                &TextureOffsetPod::from_offset(&material.normal_offset).std140(),
                encoder,
            ),
            Metallic => effect.update_constant_buffer(
                "MetallicOffset",
                &TextureOffsetPod::from_offset(&material.metallic_offset).std140(),
                encoder,
            ),
            Roughness => effect.update_constant_buffer(
                "RoughnessOffset",
                &TextureOffsetPod::from_offset(&material.roughness_offset).std140(),
                encoder,
            ),
            AmbientOcclusion => effect.update_constant_buffer(
                "AmbientOcclusionOffset",
                &TextureOffsetPod::from_offset(&material.ambient_occlusion_offset).std140(),
                encoder,
            ),
            Caveat => effect.update_constant_buffer(
                "CaveatOffset",
                &TextureOffsetPod::from_offset(&material.caveat_offset).std140(),
                encoder,
            ),
        };
    }
}

pub(crate) fn setup_vertex_args(builder: &mut EffectBuilder<'_>) {
    #[cfg(feature = "profiler")]
    profile_scope!("render_setupvertexargs");

    builder.with_raw_constant_buffer(
        "VertexArgs",
        mem::size_of::<<VertexArgs as Uniform>::Std140>(),
        1,
    );
}

/// Sets the vertex argument in the constant buffer.
pub fn set_vertex_args(
    effect: &mut Effect,
    encoder: &mut Encoder,
    camera: Option<(&Camera, &GlobalTransform)>,
    global: &GlobalTransform,
    rgba: Rgba,
) {
    let vertex_args = camera
        .as_ref()
        .map(|&(ref cam, ref transform)| {
            let proj: [[f32; 4]; 4] = cam.proj.into();
            let view: [[f32; 4]; 4] = transform
                .0
                .try_inverse()
                .expect("Unable to get inverse of camera transform")
                .into();
            let model: [[f32; 4]; 4] = global.0.into();
            VertexArgs {
                proj: proj.into(),
                view: view.into(),
                model: model.into(),
                rgba: rgba.into(),
            }
        })
        .unwrap_or_else(|| {
            let proj: [[f32; 4]; 4] = Matrix4::identity().into();
            let view: [[f32; 4]; 4] = Matrix4::identity().into();
            let model: [[f32; 4]; 4] = global.0.into();
            VertexArgs {
                proj: proj.into(),
                view: view.into(),
                model: model.into(),
                rgba: rgba.into(),
            }
        });
    effect.update_constant_buffer("VertexArgs", &vertex_args.std140(), encoder);
}

/// Sets the view arguments in the contant buffer.
pub fn set_view_args(
    effect: &mut Effect,
    encoder: &mut Encoder,
    camera: Option<(&Camera, &GlobalTransform)>,
) {
    #[cfg(feature = "profiler")]
    profile_scope!("render_setviewargs");

    let view_args = camera
        .as_ref()
        .map(|&(ref cam, ref transform)| {
            let proj: [[f32; 4]; 4] = cam.proj.into();
            let view: [[f32; 4]; 4] = transform
                .0
                .try_inverse()
                .expect("Unable to get inverse of camera transform")
                .into();
            ViewArgs {
                proj: proj.into(),
                view: view.into(),
            }
        })
        .unwrap_or_else(|| {
            let identity: [[f32; 4]; 4] = Matrix4::identity().into();
            ViewArgs {
                proj: identity.clone().into(),
                view: identity.into(),
            }
        });
    effect.update_constant_buffer("ViewArgs", &view_args.std140(), encoder);
}

/// Sets the view arguments in the constant buffer using the screen dimensions.
pub fn set_view_args_screen(
    effect: &mut Effect,
    encoder: &mut Encoder,
    screen_dimensions: &ScreenDimensions,
    settings: &ScreenSpaceSettings,
) {
    #[cfg(feature = "profiler")]
    profile_scope!("render_setviewargsscreen");

    let proj: [[f32; 4]; 4] = Orthographic3::new(
        0.0,
        screen_dimensions.width(),
        0.0,
        screen_dimensions.height(),
        0.1,
        settings.max_depth,
    )
    .to_homogeneous()
    .into();
    let view_args = ViewArgs {
        proj: proj.into(),
        view: settings.view_matrix.into(),
    };
    effect.update_constant_buffer("ViewArgs", &view_args.std140(), encoder);
}

pub(crate) fn draw_mesh(
    encoder: &mut Encoder,
    effect: &mut Effect,
    skinning: bool,
    mesh: Option<&Mesh>,
    joint: Option<&JointTransforms>,
    tex_storage: &AssetStorage<Texture>,
    material: Option<&Material>,
    material_defaults: &MaterialDefaults,
    rgba: Option<&Rgba>,
    camera: Option<(&Camera, &GlobalTransform)>,
    global: Option<&GlobalTransform>,
    attributes: &[Attributes<'static>],
    textures: &[TextureType],
) {
    #[cfg(feature = "profiler")]
    profile_scope!("render_drawmesh");

    // Return straight away if some parameters are none
    // Consider changing function signature?
    let (mesh, material, global) = match (mesh, material, global) {
        (Some(v1), Some(v2), Some(v3)) => (v1, v2, v3),
        _ => return,
    };

    if !set_attribute_buffers(effect, mesh, attributes)
        || (skinning && !set_skinning_buffers(effect, mesh))
    {
        effect.clear();
        return;
    }

    set_vertex_args(
        effect,
        encoder,
        camera,
        global,
        rgba.cloned().unwrap_or(Rgba::WHITE),
    );

    if skinning {
        if let Some(joint) = joint {
            effect.update_buffer("JointTransforms", &joint.matrices[..], encoder);
        }
    }

    add_textures(
        effect,
        encoder,
        &tex_storage,
        material,
        &material_defaults.0,
        textures,
    );

    effect.draw(mesh.slice(), encoder);
    effect.clear();
}

/// Returns the main camera and its `GlobalTransform`
pub fn get_camera<'a>(
    active: Read<'a, ActiveCamera>,
    camera: &'a ReadStorage<'a, Camera>,
    global: &'a ReadStorage<'a, GlobalTransform>,
) -> Option<(&'a Camera, &'a GlobalTransform)> {
    #[cfg(feature = "profiler")]
    profile_scope!("render_getcamera");

    active
        .entity
        .and_then(|entity| {
            let cam = camera.get(entity);
            let transform = global.get(entity);
            cam.into_iter().zip(transform.into_iter()).next()
        })
        .or_else(|| (camera, global).join().next())
}

pub fn default_transparency() -> Option<(ColorMask, Blend, Option<DepthMode>)> {
    Some((
        ColorMask::all(),
        crate::ALPHA,
        Some(DepthMode::LessEqualWrite),
    ))
}<|MERGE_RESOLUTION|>--- conflicted
+++ resolved
@@ -9,13 +9,8 @@
 
 use amethyst_assets::AssetStorage;
 use amethyst_core::{
-<<<<<<< HEAD
     ecs::prelude::{Join, Read, ReadStorage},
-    math::Matrix4,
-=======
-    nalgebra::{Matrix4, Orthographic3},
-    specs::prelude::{Join, Read, ReadStorage},
->>>>>>> 8b3cc9a5
+    math::{Matrix4, Orthographic3},
     GlobalTransform,
 };
 
