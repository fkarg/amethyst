--- conflicted
+++ resolved
@@ -2,30 +2,15 @@
 
 #![warn(missing_docs, rust_2018_idioms, rust_2018_compatibility)]
 
-<<<<<<< HEAD
-=======
-use serde::{Deserialize, Serialize};
-
-pub use crate::format::GltfSceneFormat;
-
-use std::{collections::HashMap, ops::Range};
-
->>>>>>> edebc4a2
 use amethyst_animation::{AnimatablePrefab, SkinnablePrefab};
 use amethyst_assets::{
     AssetStorage, Handle, Loader, Prefab, PrefabData, PrefabLoaderSystem, ProgressCounter,
 };
 use amethyst_core::{
-<<<<<<< HEAD
-    alga::general::SubsetOf,
-    ecs::prelude::{Entity, Read, ReadExpect, Write, WriteStorage},
-    math::{try_convert, Point3, RealField, Vector3},
-=======
-    ecs::prelude::{Component, DenseVecStorage, Entity, Write, WriteStorage},
-    math::{Point3, Vector3},
->>>>>>> edebc4a2
+    ecs::prelude::{Entity, Write, WriteStorage, Read, ReadExpect},
+    math::{convert, Point3, Vector3},
     transform::Transform,
-    Named,
+    Named, Float,
 };
 use amethyst_error::Error;
 use amethyst_rendy::{
@@ -47,17 +32,8 @@
 pub type GltfSceneAsset = Prefab<GltfPrefab>;
 
 /// `PrefabData` for loading Gltf files.
-<<<<<<< HEAD
-#[derive(Debug, Derivative)]
-#[derivative(Default(bound = ""))]
-pub struct GltfPrefab<N>
-where
-    N: RealField + SubsetOf<f32>,
-{
-=======
-#[derive(Debug, Clone, Default)]
+#[derive(Debug, Default)]
 pub struct GltfPrefab {
->>>>>>> edebc4a2
     /// `Transform` will almost always be placed, the only exception is for the main `Entity` for
     /// certain scenarios (based on the data in the Gltf file)
     pub transform: Option<Transform>,
@@ -80,18 +56,11 @@
     pub(crate) material_id: Option<usize>,
 }
 
-<<<<<<< HEAD
-impl<N> GltfPrefab<N>
-where
-    N: RealField + SubsetOf<f32>,
-{
-=======
 impl GltfPrefab {
->>>>>>> edebc4a2
     /// Move the scene so the center of the bounding box is at the given `target` location.
     pub fn move_to(&mut self, target: Point3<f32>) {
         if let Some(ref extent) = self.extent {
-            let diff = try_convert::<_, Vector3<N>>(target - extent.centroid()).unwrap();
+            let diff = convert::<_, Vector3<Float>>(target - extent.centroid());
             *self
                 .transform
                 .get_or_insert_with(Transform::default)
@@ -104,7 +73,7 @@
         if let Some(ref extent) = self.extent {
             let distance = extent.distance();
             let max = distance.x.max(distance.y).max(distance.z);
-            let scale = try_convert::<_, N>(max_distance / max).unwrap();
+            let scale: Float = (max_distance / max).into();
             self.transform
                 .get_or_insert_with(Transform::default)
                 .set_scale(Vector3::new(scale, scale, scale));
@@ -176,11 +145,11 @@
     }
 }
 
-impl<N: RealField + SubsetOf<f32>> Into<BoundingSphere<N>> for GltfNodeExtent {
-    fn into(self) -> BoundingSphere<N> {
+impl Into<BoundingSphere> for GltfNodeExtent {
+    fn into(self) -> BoundingSphere {
         BoundingSphere {
-            center: try_convert(self.centroid()).unwrap(),
-            radius: try_convert(self.distance().magnitude() * 0.5).unwrap(),
+            center: convert(self.centroid()),
+            radius: convert(self.distance().magnitude() * 0.5),
         }
     }
 }
@@ -230,34 +199,17 @@
     pub scene_index: Option<usize>,
 }
 
-<<<<<<< HEAD
-impl<'a, N> PrefabData<'a> for GltfPrefab<N>
-where
-    N: RealField + SubsetOf<f32>,
-{
+impl<'a> PrefabData<'a> for GltfPrefab {
     type SystemData = (
-        <Transform<N> as PrefabData<'a>>::SystemData,
+        <Transform as PrefabData<'a>>::SystemData,
         <Named as PrefabData<'a>>::SystemData,
         <MaterialPrefab as PrefabData<'a>>::SystemData,
-        <AnimatablePrefab<usize, Transform<N>> as PrefabData<'a>>::SystemData,
-        <SkinnablePrefab<N> as PrefabData<'a>>::SystemData,
-        WriteStorage<'a, BoundingSphere<N>>,
+        <AnimatablePrefab<usize, Transform> as PrefabData<'a>>::SystemData,
+        <SkinnablePrefab as PrefabData<'a>>::SystemData,
+        WriteStorage<'a, BoundingSphere>,
         WriteStorage<'a, Handle<Mesh>>,
         Read<'a, AssetStorage<Mesh>>,
         ReadExpect<'a, Loader>,
-=======
-impl<'a> PrefabData<'a> for GltfPrefab {
-    type SystemData = (
-        <Transform as PrefabData<'a>>::SystemData,
-        <MeshData as PrefabData<'a>>::SystemData,
-        <Named as PrefabData<'a>>::SystemData,
-        <MaterialPrefab<TextureFormat> as PrefabData<'a>>::SystemData,
-        <AnimatablePrefab<usize, Transform> as PrefabData<'a>>::SystemData,
-        <SkinnablePrefab as PrefabData<'a>>::SystemData,
-        WriteStorage<'a, GltfNodeExtent>,
-        // TODO make optional after prefab refactor. We need a way to pass options to decide to enable this or not, but without touching the prefab.
-        WriteStorage<'a, MeshData>,
->>>>>>> edebc4a2
         Write<'a, GltfMaterialSet>,
     );
     type Result = ();
